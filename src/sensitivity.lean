--- conflicted
+++ resolved
@@ -319,29 +319,7 @@
       finish } }
 end
 
-<<<<<<< HEAD
-/-- The adjacency relation on Q^n. -/
-def adjacent : Π {n : ℕ}, Q n → (set $ Q n)
-| 0 p q := false
-| (n+1) p q := (p 0 = q 0 ∧ adjacent (p ∘ fin.succ) (q ∘ fin.succ)) ∨ (p 0 ≠ q 0 ∧ p ∘ fin.succ = q ∘ fin.succ)
-
-lemma adjacent.symm : Π {n} {p q}, @adjacent n p q ↔ adjacent q p
-| 0     p q := iff.rfl
-| (n+1) p q := begin
-  dsimp [adjacent],
-  rw [adjacent.symm],
-  simp [eq_comm]
-end
-
-@[reducible]def adjacent' : Π {n : ℕ}, Q n → (set $ Q n) :=
-λ n q, (λ p, adjacent p q)
-
-@[simp] lemma adjacent_of_adjacent' {n} (p q) : p ∈ @adjacent' n q ↔ q ∈ adjacent p := by refl
-
-lemma f_matrix {n} : ∀ (p q : Q n), abs (ε q (f n (e p))) = if adjacent p q then 1 else 0 :=
-=======
 lemma f_matrix {n} : ∀ (p q : Q n), abs (ε q (f n (e p))) = if p.adjacent q then 1 else 0 :=
->>>>>>> 4d3c8e9c
 begin
   induction n with n IH,
   { intros p q,
